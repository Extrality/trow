--- conflicted
+++ resolved
@@ -21,12 +21,7 @@
 Logs for Trow are normally obtained from Kubernetes e.g. `kubectl -n kube-public trow-deploy...`
 
 **Trow Info**
-<<<<<<< HEAD
- - Version/Image Name (e.g. `containersol/trow:0.3`, can be obtained from `kubectl describe`)
-=======
- - Install method (quick-install, Helm, Kustomize)
  - Version/Image Name (e.g. `extrality/trow:0.3`, can be obtained from `kubectl describe`)
->>>>>>> dabbc1b7
 
 **Kubernetes**
  - Kubernetes distro/host (EKS, GKE, Kind, Minikube etc)
